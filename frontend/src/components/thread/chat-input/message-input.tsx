--- conflicted
+++ resolved
@@ -83,12 +83,9 @@
     },
     ref,
   ) => {
-<<<<<<< HEAD
     const [billingModalOpen, setBillingModalOpen] = useState(false);
-=======
     const { enabled: customAgentsEnabled, loading: flagsLoading } = useFeatureFlag('custom_agents');
 
->>>>>>> 136e94dc
     useEffect(() => {
       const textarea = ref as React.RefObject<HTMLTextAreaElement>;
       if (!textarea.current) return;
@@ -167,11 +164,7 @@
             <TooltipProvider>
               <Tooltip>
                 <TooltipTrigger>
-<<<<<<< HEAD
                   <p role='button' className='text-sm text-amber-500 hidden sm:block cursor-pointer' onClick={() => setBillingModalOpen(true)}>Upgrade for full performance</p>
-=======
-                  <p className='text-sm text-amber-500 hidden sm:block'>Upgrade for full performance</p>
->>>>>>> 136e94dc
                 </TooltipTrigger>
                 <TooltipContent>
                   <p>The free tier is severely limited by inferior models; upgrade to experience the true full Suna experience.</p>
@@ -181,16 +174,6 @@
           }
           
           <div className='flex items-center gap-2'>
-<<<<<<< HEAD
-            <ModelSelector
-              selectedModel={selectedModel}
-              onModelChange={onModelChange}
-              modelOptions={modelOptions}
-              subscriptionStatus={subscriptionStatus}
-              canAccessModel={canAccessModel}
-              refreshCustomModels={refreshCustomModels}
-              billingModalOpenParent={billingModalOpen}
-=======
             {/* Show model selector inline if custom agents are disabled, otherwise show settings dropdown */}
             {!customAgentsEnabled || flagsLoading ? (
               <ModelSelector
@@ -200,6 +183,7 @@
                 subscriptionStatus={subscriptionStatus}
                 canAccessModel={canAccessModel}
                 refreshCustomModels={refreshCustomModels}
+                billingModalOpenParent={billingModalOpen}
               />
             ) : (
               <ChatSettingsDropdown
@@ -218,7 +202,6 @@
             <VoiceRecorder
               onTranscription={onTranscription}
               disabled={loading || (disabled && !isAgentRunning)}
->>>>>>> 136e94dc
             />
             
             <Button
