'use client';

import { Project } from '@/lib/api';
import { getToolIcon, getUserFriendlyToolName } from '@/components/thread/utils';
import React from 'react';
import { Slider } from '@/components/ui/slider';
import { Skeleton } from '@/components/ui/skeleton';
import { ApiMessageType } from '@/components/thread/types';
import { CircleDashed, X, ChevronLeft, ChevronRight, Computer, Radio } from 'lucide-react';
import { cn } from '@/lib/utils';
import { useIsMobile } from '@/hooks/use-mobile';
import { Button } from '@/components/ui/button';
import { ToolView } from './tool-views/wrapper';

export interface ToolCallInput {
  assistantCall: {
    content?: string;
    name?: string;
    timestamp?: string;
  };
  toolResult?: {
    content?: string;
    isSuccess?: boolean;
    timestamp?: string;
  };
  messages?: ApiMessageType[];
}

interface ToolCallSidePanelProps {
  isOpen: boolean;
  onClose: () => void;
  toolCalls: ToolCallInput[];
  currentIndex: number;
  onNavigate: (newIndex: number) => void;
  externalNavigateToIndex?: number;
  messages?: ApiMessageType[];
  agentStatus: string;
  project?: Project;
  renderAssistantMessage?: (
    assistantContent?: string,
    toolContent?: string,
  ) => React.ReactNode;
  renderToolResult?: (
    toolContent?: string,
    isSuccess?: boolean,
  ) => React.ReactNode;
  isLoading?: boolean;
  agentName?: string;
  onFileClick?: (filePath: string) => void;
}

interface ToolCallSnapshot {
  id: string;
  toolCall: ToolCallInput;
  index: number;
  timestamp: number;
}

export function ToolCallSidePanel({
  isOpen,
  onClose,
  toolCalls,
  currentIndex,
  onNavigate,
  messages,
  agentStatus,
  project,
  isLoading = false,
  externalNavigateToIndex,
  agentName,
  onFileClick,
}: ToolCallSidePanelProps) {
  const [dots, setDots] = React.useState('');
  const [internalIndex, setInternalIndex] = React.useState(0);
  const [navigationMode, setNavigationMode] = React.useState<'live' | 'manual'>('live');
  const [toolCallSnapshots, setToolCallSnapshots] = React.useState<ToolCallSnapshot[]>([]);
  const [isInitialized, setIsInitialized] = React.useState(false);
  
  const isMobile = useIsMobile();

  React.useEffect(() => {
    const newSnapshots = toolCalls.map((toolCall, index) => ({
      id: `${index}-${toolCall.assistantCall.timestamp || Date.now()}`,
      toolCall,
      index,
      timestamp: Date.now(),
    }));
    
    const hadSnapshots = toolCallSnapshots.length > 0;
    const hasNewSnapshots = newSnapshots.length > toolCallSnapshots.length;
    setToolCallSnapshots(newSnapshots);
    
    if (!isInitialized && newSnapshots.length > 0) {
      const completedCount = newSnapshots.filter(s => 
        s.toolCall.toolResult?.content && 
        s.toolCall.toolResult.content !== 'STREAMING'
      ).length;
      
      if (completedCount > 0) {
        let lastCompletedIndex = -1;
        for (let i = newSnapshots.length - 1; i >= 0; i--) {
          const snapshot = newSnapshots[i];
          if (snapshot.toolCall.toolResult?.content && 
              snapshot.toolCall.toolResult.content !== 'STREAMING') {
            lastCompletedIndex = i;
            break;
          }
        }
        setInternalIndex(Math.max(0, lastCompletedIndex));
      } else {
        setInternalIndex(Math.max(0, newSnapshots.length - 1));
      }
      setIsInitialized(true);
    } else if (hasNewSnapshots && navigationMode === 'live') {
      const latestSnapshot = newSnapshots[newSnapshots.length - 1];
      const isLatestStreaming = latestSnapshot?.toolCall.toolResult?.content === 'STREAMING';
      if (isLatestStreaming) {
         let lastCompletedIndex = -1;
         for (let i = newSnapshots.length - 1; i >= 0; i--) {
           const snapshot = newSnapshots[i];
           if (snapshot.toolCall.toolResult?.content && 
               snapshot.toolCall.toolResult.content !== 'STREAMING') {
             lastCompletedIndex = i;
             break;
           }
         }
         if (lastCompletedIndex >= 0) {
           setInternalIndex(lastCompletedIndex);
         } else {
           setInternalIndex(newSnapshots.length - 1);
         }
       } else {
        setInternalIndex(newSnapshots.length - 1);
      }
    } else if (hasNewSnapshots && navigationMode === 'manual') {
    }
  }, [toolCalls, navigationMode, toolCallSnapshots.length, isInitialized]);

  React.useEffect(() => {
    if (isOpen && !isInitialized && toolCallSnapshots.length > 0) {
      setInternalIndex(Math.min(currentIndex, toolCallSnapshots.length - 1));
    }
  }, [isOpen, currentIndex, isInitialized, toolCallSnapshots.length]);

  const safeInternalIndex = Math.min(internalIndex, Math.max(0, toolCallSnapshots.length - 1));
  const currentSnapshot = toolCallSnapshots[safeInternalIndex];
  const currentToolCall = currentSnapshot?.toolCall;
  const totalCalls = toolCallSnapshots.length;
  
<<<<<<< HEAD
  // Extract meaningful tool name, especially for MCP tools
  const extractToolName = (toolCall: any) => {
    const rawName = toolCall?.assistantCall?.name || 'Tool Call';
    
    // Handle MCP tools specially
    if (rawName === 'call-mcp-tool') {
      const assistantContent = toolCall?.assistantCall?.content;
      if (assistantContent) {
        try {
          // Try to extract the actual MCP tool name from the content
          const toolNameMatch = assistantContent.match(/tool_name="([^"]+)"/);
          if (toolNameMatch && toolNameMatch[1]) {
            const mcpToolName = toolNameMatch[1];
            // Use the MCP tool name for better display
            return getUserFriendlyToolName(mcpToolName);
          }
        } catch (e) {
          // Fall back to generic name if parsing fails
        }
      }
      return 'External Tool';
    }
    
    // For all other tools, use the friendly name
    return getUserFriendlyToolName(rawName);
  };
  
  const currentToolName = extractToolName(currentToolCall);
=======
  const completedToolCalls = toolCallSnapshots.filter(snapshot => 
    snapshot.toolCall.toolResult?.content && 
    snapshot.toolCall.toolResult.content !== 'STREAMING'
  );
  const totalCompletedCalls = completedToolCalls.length;
  
  let displayToolCall = currentToolCall;
  let displayIndex = safeInternalIndex;
  let displayTotalCalls = totalCalls;
  
  const isCurrentToolStreaming = currentToolCall?.toolResult?.content === 'STREAMING';
  if (isCurrentToolStreaming && totalCompletedCalls > 0) {
    const lastCompletedSnapshot = completedToolCalls[completedToolCalls.length - 1];
    displayToolCall = lastCompletedSnapshot.toolCall;
    displayIndex = totalCompletedCalls - 1;
    displayTotalCalls = totalCompletedCalls;
  } else if (!isCurrentToolStreaming) {
    const completedIndex = completedToolCalls.findIndex(snapshot => snapshot.id === currentSnapshot?.id);
    if (completedIndex >= 0) {
      displayIndex = completedIndex;
      displayTotalCalls = totalCompletedCalls;
    }
  }
  
  const currentToolName = displayToolCall?.assistantCall?.name || 'Tool Call';
>>>>>>> c5c96436
  const CurrentToolIcon = getToolIcon(
    currentToolCall?.assistantCall?.name || 'unknown',
  );
  const isStreaming = displayToolCall?.toolResult?.content === 'STREAMING';
  const isSuccess = displayToolCall?.toolResult?.isSuccess ?? true;

  const internalNavigate = React.useCallback((newIndex: number, source: string = 'internal') => {
    if (newIndex < 0 || newIndex >= totalCalls) return;
    
    const isNavigatingToLatest = newIndex === totalCalls - 1;
    
    console.log(`[INTERNAL_NAV] ${source}: ${internalIndex} -> ${newIndex}, mode will be: ${isNavigatingToLatest ? 'live' : 'manual'}`);
    
    setInternalIndex(newIndex);
    
    if (isNavigatingToLatest) {
      setNavigationMode('live');
    } else {
      setNavigationMode('manual');
    }
    
    if (source === 'user_explicit') {
      onNavigate(newIndex);
    }
  }, [internalIndex, totalCalls, onNavigate]);

  const isLiveMode = navigationMode === 'live';
  const showJumpToLive = navigationMode === 'manual' && agentStatus === 'running';
  const showJumpToLatest = navigationMode === 'manual' && agentStatus !== 'running';

  const navigateToPrevious = React.useCallback(() => {
    if (displayIndex > 0) {
      const targetCompletedIndex = displayIndex - 1;
      const targetSnapshot = completedToolCalls[targetCompletedIndex];
      if (targetSnapshot) {
        const actualIndex = toolCallSnapshots.findIndex(s => s.id === targetSnapshot.id);
        if (actualIndex >= 0) {
          setNavigationMode('manual');
          internalNavigate(actualIndex, 'user_explicit');
        }
      }
    }
  }, [displayIndex, completedToolCalls, toolCallSnapshots, internalNavigate]);
  
  const navigateToNext = React.useCallback(() => {
    if (displayIndex < displayTotalCalls - 1) {
      const targetCompletedIndex = displayIndex + 1;
      const targetSnapshot = completedToolCalls[targetCompletedIndex];
      if (targetSnapshot) {
        const actualIndex = toolCallSnapshots.findIndex(s => s.id === targetSnapshot.id);
        if (actualIndex >= 0) {
          const isLatestCompleted = targetCompletedIndex === completedToolCalls.length - 1;
          if (isLatestCompleted) {
            setNavigationMode('live');
          } else {
            setNavigationMode('manual');
          }
          internalNavigate(actualIndex, 'user_explicit');
        }
      }
    }
  }, [displayIndex, displayTotalCalls, completedToolCalls, toolCallSnapshots, internalNavigate]);

  const jumpToLive = React.useCallback(() => {
    setNavigationMode('live');
    internalNavigate(totalCalls - 1, 'user_explicit');
  }, [totalCalls, internalNavigate]);

  const jumpToLatest = React.useCallback(() => {
    setNavigationMode('manual');
    internalNavigate(totalCalls - 1, 'user_explicit');
  }, [totalCalls, internalNavigate]);

  const handleSliderChange = React.useCallback(([newValue]: [number]) => {
    const targetSnapshot = completedToolCalls[newValue];
    if (targetSnapshot) {
      const actualIndex = toolCallSnapshots.findIndex(s => s.id === targetSnapshot.id);
      if (actualIndex >= 0) {
        const isLatestCompleted = newValue === completedToolCalls.length - 1;
        if (isLatestCompleted) {
          setNavigationMode('live');
        } else {
          setNavigationMode('manual');
        }
        
        internalNavigate(actualIndex, 'user_explicit');
      }
    }
  }, [completedToolCalls, toolCallSnapshots, internalNavigate]);

  React.useEffect(() => {
    if (!isOpen) return;

    const handleKeyDown = (event: KeyboardEvent) => {
      if ((event.metaKey || event.ctrlKey) && event.key === 'i') {
        event.preventDefault();
        onClose();
      }
    };

    window.addEventListener('keydown', handleKeyDown);
    return () => window.removeEventListener('keydown', handleKeyDown);
  }, [isOpen, onClose]);

  React.useEffect(() => {
    if (!isOpen) return;
    const handleSidebarToggle = (event: CustomEvent) => {
      if (event.detail.expanded) {
        onClose();
      }
    };

    window.addEventListener(
      'sidebar-left-toggled',
      handleSidebarToggle as EventListener,
    );
    return () =>
      window.removeEventListener(
        'sidebar-left-toggled',
        handleSidebarToggle as EventListener,
      );
  }, [isOpen, onClose]);

  React.useEffect(() => {
    if (externalNavigateToIndex !== undefined && externalNavigateToIndex >= 0 && externalNavigateToIndex < totalCalls) {
      internalNavigate(externalNavigateToIndex, 'external_click');
    }
  }, [externalNavigateToIndex, totalCalls, internalNavigate]);

  React.useEffect(() => {
    if (!isStreaming) return;
    const interval = setInterval(() => {
      setDots((prev) => {
        if (prev === '...') return '';
        return prev + '.';
      });
    }, 500);

    return () => clearInterval(interval);
  }, [isStreaming]);

  if (!isOpen) return null;

  if (isLoading) {
    return (
      <div
        className={cn(
          'fixed inset-y-0 right-0 border-l flex flex-col z-30 h-screen transition-all duration-200 ease-in-out',
          isMobile
            ? 'w-full'
            : 'w-[90%] sm:w-[450px] md:w-[500px] lg:w-[550px] xl:w-[650px]',
          !isOpen && 'translate-x-full',
        )}
      >
        <div className="flex-1 flex flex-col overflow-hidden bg-background">
          <div className="flex flex-col h-full">
            <div className="pt-4 pl-4 pr-4">
              <div className="flex items-center justify-between">
                <div className="ml-2 flex items-center gap-2">
                  <Computer className="h-4 w-4" />
                  <h2 className="text-md font-medium text-zinc-900 dark:text-zinc-100">
                    {agentName ? `${agentName}'s Computer` : 'Suna\'s Computer'}
                  </h2>
                </div>
                <Button
                  variant="ghost"
                  size="icon"
                  onClick={onClose}
                  className="h-8 w-8"
                >
                  <X className="h-4 w-4" />
                </Button>
              </div>
            </div>
            <div className="flex-1 p-4 overflow-auto">
              <div className="space-y-4">
                <Skeleton className="h-8 w-32" />
                <Skeleton className="h-20 w-full rounded-md" />
                <Skeleton className="h-40 w-full rounded-md" />
                <Skeleton className="h-20 w-full rounded-md" />
              </div>
            </div>
          </div>
        </div>
      </div>
    );
  }

  const renderContent = () => {
    if (!displayToolCall && toolCallSnapshots.length === 0) {
      return (
        <div className="flex flex-col h-full">
          <div className="pt-4 pl-4 pr-4">
            <div className="flex items-center justify-between">
              <div className="ml-2 flex items-center gap-2">
                <Computer className="h-4 w-4" />
                <h2 className="text-md font-medium text-zinc-900 dark:text-zinc-100">
                  {agentName ? `${agentName}'s Computer` : 'Suna\'s Computer'}
                </h2>
              </div>
              <Button
                variant="ghost"
                size="icon"
                onClick={onClose}
                className="h-8 w-8"
              >
                <X className="h-4 w-4" />
              </Button>
            </div>
          </div>
          <div className="flex flex-col items-center justify-center flex-1 p-8">
            <div className="flex flex-col items-center space-y-4 max-w-sm text-center">
              <div className="relative">
                <div className="w-16 h-16 bg-zinc-100 dark:bg-zinc-800 rounded-full flex items-center justify-center">
                  <Computer className="h-8 w-8 text-zinc-400 dark:text-zinc-500" />
                </div>
                <div className="absolute -bottom-1 -right-1 w-6 h-6 bg-zinc-200 dark:bg-zinc-700 rounded-full flex items-center justify-center">
                  <div className="w-2 h-2 bg-zinc-400 dark:text-zinc-500 rounded-full"></div>
                </div>
              </div>
              <div className="space-y-2">
                <h3 className="text-lg font-medium text-zinc-900 dark:text-zinc-100">
                  No tool activity
                </h3>
                <p className="text-sm text-zinc-500 dark:text-zinc-400 leading-relaxed">
                  Tool calls and computer interactions will appear here when they're being executed.
                </p>
              </div>
            </div>
          </div>
        </div>
      );
    }

    if (!displayToolCall && toolCallSnapshots.length > 0) {
      const firstStreamingTool = toolCallSnapshots.find(s => s.toolCall.toolResult?.content === 'STREAMING');
      if (firstStreamingTool && totalCompletedCalls === 0) {
        return (
          <div className="flex flex-col h-full">
            <div className="pt-4 pl-4 pr-4">
              <div className="flex items-center justify-between">
                <div className="ml-2 flex items-center gap-2">
                  <Computer className="h-4 w-4" />
                  <h2 className="text-md font-medium text-zinc-900 dark:text-zinc-100">
                    Suna's Computer
                  </h2>
                </div>
                <div className="flex items-center gap-2">
                  <div className="px-2.5 py-0.5 rounded-full text-xs font-medium bg-blue-50 text-blue-700 dark:bg-blue-900/20 dark:text-blue-400 flex items-center gap-1.5">
                    <CircleDashed className="h-3 w-3 animate-spin" />
                    <span>Running</span>
                  </div>
                  <Button
                    variant="ghost"
                    size="icon"
                    onClick={onClose}
                    className="h-8 w-8 ml-1"
                  >
                    <X className="h-4 w-4" />
                  </Button>
                </div>
              </div>
            </div>
            <div className="flex flex-col items-center justify-center flex-1 p-8">
              <div className="flex flex-col items-center space-y-4 max-w-sm text-center">
                <div className="relative">
                  <div className="w-16 h-16 bg-blue-50 dark:bg-blue-900/20 rounded-full flex items-center justify-center">
                    <CircleDashed className="h-8 w-8 text-blue-500 dark:text-blue-400 animate-spin" />
                  </div>
                </div>
                <div className="space-y-2">
                  <h3 className="text-lg font-medium text-zinc-900 dark:text-zinc-100">
                    Tool is running
                  </h3>
                  <p className="text-sm text-zinc-500 dark:text-zinc-400 leading-relaxed">
                    {getUserFriendlyToolName(firstStreamingTool.toolCall.assistantCall.name || 'Tool')} is currently executing. Results will appear here when complete.
                  </p>
                </div>
              </div>
            </div>
          </div>
        );
      }
      
      return (
        <div className="flex flex-col h-full">
          <div className="pt-4 pl-4 pr-4">
            <div className="flex items-center justify-between">
              <div className="ml-2 flex items-center gap-2">
                <Computer className="h-4 w-4" />
                <h2 className="text-md font-medium text-zinc-900 dark:text-zinc-100">
                  Suna's Computer
                </h2>
              </div>
              <Button
                variant="ghost"
                size="icon"
                onClick={onClose}
                className="h-8 w-8"
              >
                <X className="h-4 w-4" />
              </Button>
            </div>
          </div>
          <div className="flex-1 p-4 overflow-auto">
            <div className="space-y-4">
              <Skeleton className="h-8 w-32" />
              <Skeleton className="h-20 w-full rounded-md" />
            </div>
          </div>
        </div>
      );
    }

    const toolView = (
      <ToolView
        name={displayToolCall.assistantCall.name}
        assistantContent={displayToolCall.assistantCall.content}
        toolContent={displayToolCall.toolResult?.content}
        assistantTimestamp={displayToolCall.assistantCall.timestamp}
        toolTimestamp={displayToolCall.toolResult?.timestamp}
        isSuccess={isStreaming ? true : (displayToolCall.toolResult?.isSuccess ?? true)}
        isStreaming={isStreaming}
        project={project}
        messages={messages}
        agentStatus={agentStatus}
        currentIndex={displayIndex}
        totalCalls={displayTotalCalls}
        onFileClick={onFileClick}
      />
    );

    return (
      <div className="flex flex-col h-full">
        <div className="p-3">
          <div className="flex items-center justify-between">
            <div className="ml-2 flex items-center gap-2">
              <Computer className="h-4 w-4" />
              <h2 className="text-md font-medium text-zinc-900 dark:text-zinc-100">
                {agentName ? `${agentName}'s Computer` : 'Suna\'s Computer'}
              </h2>
            </div>

            {displayToolCall.toolResult?.content && !isStreaming && (
              <div className="flex items-center gap-2">
                <div className="h-6 w-6 rounded-full bg-zinc-100 dark:bg-zinc-800 flex items-center justify-center">
                  <CurrentToolIcon className="h-3.5 w-3.5 text-zinc-800 dark:text-zinc-300" />
                </div>
                <span
                  className={cn(
                    'text-sm text-zinc-700 dark:text-zinc-300',
                    isMobile && 'hidden sm:inline',
                  )}
                >
                  {getUserFriendlyToolName(currentToolName)}
                </span>
                <div
                  className={cn(
                    'px-2.5 py-0.5 rounded-full text-xs font-medium',
                    isSuccess
                      ? 'bg-emerald-50 text-emerald-700 dark:bg-emerald-900/20 dark:text-emerald-400'
                      : 'bg-red-50 text-red-700 dark:bg-red-900/20 dark:text-red-400',
                  )}
                >
                  {isSuccess ? 'Success' : 'Failed'}
                </div>
                <Button
                  variant="ghost"
                  size="icon"
                  onClick={onClose}
                  className="h-8 w-8 ml-1"
                >
                  <X className="h-4 w-4" />
                </Button>
              </div>
            )}

            {isStreaming && (
              <div className="flex items-center gap-2">
                <div className="px-2.5 py-0.5 rounded-full text-xs font-medium bg-blue-50 text-blue-700 dark:bg-blue-900/20 dark:text-blue-400 flex items-center gap-1.5">
                  <CircleDashed className="h-3 w-3 animate-spin" />
                  <span>Running</span>
                </div>
                <Button
                  variant="ghost"
                  size="icon"
                  onClick={onClose}
                  className="h-8 w-8 ml-1"
                >
                  <X className="h-4 w-4" />
                </Button>
              </div>
            )}

            {!displayToolCall.toolResult?.content && !isStreaming && (
              <Button
                variant="ghost"
                size="icon"
                onClick={onClose}
                className="h-8 w-8"
              >
                <X className="h-4 w-4" />
              </Button>
            )}
          </div>
        </div>

        <div className="flex-1 overflow-auto scrollbar-thin scrollbar-thumb-zinc-300 dark:scrollbar-thumb-zinc-700 scrollbar-track-transparent">
          {toolView}
        </div>
      </div>
    );
  };

  return (
    <div
      className={cn(
        'fixed inset-y-0 right-0 border-l flex flex-col z-30 h-screen transition-all duration-200 ease-in-out',
        isMobile
          ? 'w-full'
          : 'w-[40vw] sm:w-[450px] md:w-[500px] lg:w-[550px] xl:w-[650px]',
        !isOpen && 'translate-x-full',
      )}
    >
      <div className="flex-1 flex flex-col overflow-hidden bg-background">
        {renderContent()}
      </div>

      {(displayTotalCalls > 1 || (isCurrentToolStreaming && totalCompletedCalls > 0)) && (
        <div
          className={cn(
            'border-t border-zinc-200 dark:border-zinc-800 bg-zinc-50 dark:bg-zinc-900',
            isMobile ? 'p-3' : 'p-4 space-y-2',
          )}
        >
          {!isMobile && (
            <div className="flex justify-between items-center gap-4">
              <div className="flex items-center gap-2 min-w-0">
                <div className="h-5 w-5 rounded-full bg-zinc-100 dark:bg-zinc-800 flex items-center justify-center">
                  <CurrentToolIcon className="h-3 w-3 text-zinc-800 dark:text-zinc-300" />
                </div>
                <span
                  className="text-xs font-medium text-zinc-700 dark:text-zinc-300 truncate"
                  title={currentToolName}
                >
                  {getUserFriendlyToolName(currentToolName)} {isStreaming && `(Running${dots})`}
                </span>
              </div>

              <div className="flex items-center gap-2">
                {isLiveMode && agentStatus === 'running' ? (
                  <div className="flex items-center gap-1.5 px-2 py-0.5 rounded-full bg-green-50 dark:bg-green-900/20 border border-green-200 dark:border-green-800">
                    <div className="w-1.5 h-1.5 bg-green-500 rounded-full animate-pulse"></div>
                    <span className="text-xs font-medium text-green-700 dark:text-green-400">Live</span>
                  </div>
                ) : (
                  <div className="flex items-center gap-1.5 px-2 py-0.5 rounded-full bg-neutral-50 dark:bg-neutral-900/20 border border-neutral-200 dark:border-neutral-800">
                    <div className="w-1.5 h-1.5 bg-neutral-500 rounded-full"></div>
                    <span className="text-xs font-medium text-neutral-700 dark:text-neutral-400">Live</span>
                  </div>
                )}
                
                <span className="text-xs text-zinc-500 dark:text-zinc-400 flex-shrink-0">
                  Step {displayIndex + 1} of {displayTotalCalls}
                </span>
              </div>
            </div>
          )}

          {isMobile ? (
            <div className="flex items-center justify-between">
              <Button
                variant="outline"
                size="sm"
                onClick={navigateToPrevious}
                disabled={displayIndex <= 0}
                className="h-9 px-3"
              >
                <ChevronLeft className="h-4 w-4 mr-1" />
                <span>Previous</span>
              </Button>

              <div className="flex items-center gap-2">
                {isLiveMode && agentStatus === 'running' ? (
                  <div className="flex items-center gap-1.5 px-2 py-0.5 rounded-full bg-green-50 dark:bg-green-900/20 border border-green-200 dark:border-green-800">
                    <div className="w-1.5 h-1.5 bg-green-500 rounded-full animate-pulse"></div>
                    <span className="text-xs font-medium text-green-700 dark:text-green-400">Live</span>
                  </div>
                ) : (
                  <div className="flex items-center gap-1.5 px-2 py-0.5 rounded-full bg-neutral-50 dark:bg-neutral-900/20 border border-neutral-200 dark:border-neutral-800">
                    <div className="w-1.5 h-1.5 bg-neutral-500 rounded-full"></div>
                    <span className="text-xs font-medium text-neutral-700 dark:text-neutral-400">Live</span>
                  </div>
                )}
                
                <span className="text-xs text-zinc-500 dark:text-zinc-400">
                  {displayIndex + 1} / {displayTotalCalls}
                  {isCurrentToolStreaming && totalCompletedCalls > 0 && (
                    <span className="text-blue-600 dark:text-blue-400"> • Running</span>
                  )}
                </span>
              </div>

              <Button
                variant="outline"
                size="sm"
                onClick={navigateToNext}
                disabled={displayIndex >= displayTotalCalls - 1}
                className="h-9 px-3"
              >
                <span>Next</span>
                <ChevronRight className="h-4 w-4 ml-1" />
              </Button>
            </div>
          ) : (
            <div className="relative flex items-center gap-1.5">
              <div className="flex items-center gap-1">
                <Button
                  variant="ghost"
                  size="icon"
                  onClick={navigateToPrevious}
                  disabled={displayIndex <= 0}
                  className="h-6 w-6 text-zinc-500 hover:text-zinc-700 dark:text-zinc-400 dark:hover:text-zinc-200"
                >
                  <ChevronLeft className="h-3.5 w-3.5" />
                </Button>
                <Button
                  variant="ghost"
                  size="icon"
                  onClick={navigateToNext}
                  disabled={displayIndex >= displayTotalCalls - 1}
                  className="h-6 w-6 text-zinc-500 hover:text-zinc-700 dark:text-zinc-400 dark:hover:text-zinc-200"
                >
                  <ChevronRight className="h-3.5 w-3.5" />
                </Button>
              </div>

              <div className="relative w-full">
                <Slider
                  min={0}
                  max={displayTotalCalls - 1}
                  step={1}
                  value={[displayIndex]}
                  onValueChange={handleSliderChange}
                  className="w-full [&>span:first-child]:h-1 [&>span:first-child]:bg-zinc-200 dark:[&>span:first-child]:bg-zinc-800 [&>span:first-child>span]:bg-zinc-500 dark:[&>span:first-child>span]:bg-zinc-400 [&>span:first-child>span]:h-1"
                />
                
                {showJumpToLive && (
                  <div className="absolute top-0 left-1/2 transform -translate-x-1/2 -translate-y-12 z-50">
                    <div className="relative">
                      <Button
                        onClick={jumpToLive}
                        size="sm"
                        className="h-8 px-3 bg-red-500 hover:bg-red-600 text-white shadow-lg dark:border-red-400 flex items-center gap-1.5"
                      >
                        <Radio className="h-3 w-3" />
                        <span className="text-xs font-medium">Jump to Live</span>
                      </Button>
                      <div className="absolute top-full left-1/2 transform -translate-x-1/2 w-0 h-0 border-l-4 border-r-4 border-t-4 border-transparent border-t-red-500"></div>
                    </div>
                  </div>
                )}
                {showJumpToLatest && (
                  <div className="absolute top-0 left-1/2 transform -translate-x-1/2 -translate-y-12 z-50">
                    <div className="relative">
                      <Button
                        onClick={jumpToLatest}
                        size="sm"
                        className="h-8 px-3 shadow-lg flex items-center gap-1.5"
                      >
                        <span className="text-xs font-medium">Jump to Latest</span>
                      </Button>
                      <div className="absolute top-full left-1/2 transform -translate-x-1/2 w-0 h-0 border-l-4 border-r-4 border-t-4 border-transparent border-t-primary"></div>
                    </div>
                  </div>
                )}
              </div>
            </div>
          )}
        </div>
      )}
    </div>
  );
}<|MERGE_RESOLUTION|>--- conflicted
+++ resolved
@@ -147,7 +147,6 @@
   const currentToolCall = currentSnapshot?.toolCall;
   const totalCalls = toolCallSnapshots.length;
   
-<<<<<<< HEAD
   // Extract meaningful tool name, especially for MCP tools
   const extractToolName = (toolCall: any) => {
     const rawName = toolCall?.assistantCall?.name || 'Tool Call';
@@ -175,8 +174,6 @@
     return getUserFriendlyToolName(rawName);
   };
   
-  const currentToolName = extractToolName(currentToolCall);
-=======
   const completedToolCalls = toolCallSnapshots.filter(snapshot => 
     snapshot.toolCall.toolResult?.content && 
     snapshot.toolCall.toolResult.content !== 'STREAMING'
@@ -202,7 +199,6 @@
   }
   
   const currentToolName = displayToolCall?.assistantCall?.name || 'Tool Call';
->>>>>>> c5c96436
   const CurrentToolIcon = getToolIcon(
     currentToolCall?.assistantCall?.name || 'unknown',
   );
