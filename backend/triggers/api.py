from fastapi import APIRouter, HTTPException, Depends, Request, Body, Query
from fastapi.responses import JSONResponse
from typing import List, Optional, Dict, Any
from pydantic import BaseModel
import os
import uuid
from datetime import datetime, timezone
import json
import hmac

from services.supabase import DBConnection
from utils.auth_utils import get_current_user_id_from_jwt
from utils.logger import logger
from utils.config import config
from services.billing import check_billing_status, can_use_model

from .trigger_service import get_trigger_service, TriggerType
from .provider_service import get_provider_service
from .execution_service import get_execution_service
from .utils import get_next_run_time, get_human_readable_schedule


# ===== ROUTERS =====

router = APIRouter(prefix="/triggers", tags=["triggers"])
workflows_router = APIRouter(prefix="/workflows", tags=["workflows"])

# Global database connection
db: Optional[DBConnection] = None


# ===== REQUEST/RESPONSE MODELS =====

class TriggerCreateRequest(BaseModel):
    provider_id: str
    name: str
    config: Dict[str, Any]
    description: Optional[str] = None


class TriggerUpdateRequest(BaseModel):
    config: Optional[Dict[str, Any]] = None
    name: Optional[str] = None
    description: Optional[str] = None
    is_active: Optional[bool] = None


class TriggerResponse(BaseModel):
    trigger_id: str
    agent_id: str
    trigger_type: str
    provider_id: str
    name: str
    description: Optional[str]
    is_active: bool
    webhook_url: Optional[str]
    created_at: str
    updated_at: str
    config: Dict[str, Any]


class ProviderResponse(BaseModel):
    provider_id: str
    name: str
    description: str
    trigger_type: str
    webhook_enabled: bool
    config_schema: Dict[str, Any]


class UpcomingRun(BaseModel):
    trigger_id: str
    trigger_name: str
    trigger_type: str
    next_run_time: str
    next_run_time_local: str
    timezone: str
    cron_expression: str
    execution_type: str
    agent_prompt: Optional[str] = None
    workflow_id: Optional[str] = None
    is_active: bool
    human_readable: str


class UpcomingRunsResponse(BaseModel):
    upcoming_runs: List[UpcomingRun]
    total_count: int


# Workflow models
class WorkflowStepRequest(BaseModel):
    id: Optional[str] = None  # CRITICAL: Accept ID from frontend
    name: str
    description: Optional[str] = None
    type: Optional[str] = "instruction"
    config: Dict[str, Any] = {}
    conditions: Optional[Dict[str, Any]] = None
    order: int
    parentConditionalId: Optional[str] = None  # CRITICAL: Accept parentConditionalId
    children: Optional[List['WorkflowStepRequest']] = None


class WorkflowCreateRequest(BaseModel):
    name: str
    description: Optional[str] = None
    trigger_phrase: Optional[str] = None
    is_default: bool = False
    steps: List[WorkflowStepRequest] = []


class WorkflowUpdateRequest(BaseModel):
    name: Optional[str] = None
    description: Optional[str] = None
    trigger_phrase: Optional[str] = None
    is_default: Optional[bool] = None
    status: Optional[str] = None
    steps: Optional[List[WorkflowStepRequest]] = None


class WorkflowExecuteRequest(BaseModel):
    input_data: Optional[Dict[str, Any]] = None
    model_name: Optional[str] = None


WorkflowStepRequest.model_rebuild()


def initialize(database: DBConnection):
    global db
    db = database


async def verify_agent_access(agent_id: str, user_id: str):
    client = await db.client
    result = await client.table('agents').select('agent_id').eq('agent_id', agent_id).eq('account_id', user_id).execute()
    
    if not result.data:
        raise HTTPException(status_code=404, detail="Agent not found or access denied")


async def sync_workflows_to_version_config(agent_id: str):
    try:
        client = await db.client
        
        agent_result = await client.table('agents').select('current_version_id').eq('agent_id', agent_id).single().execute()
        if not agent_result.data or not agent_result.data.get('current_version_id'):
            logger.warning(f"No current version found for agent {agent_id}")
            return
        
        current_version_id = agent_result.data['current_version_id']
        
        workflows_result = await client.table('agent_workflows').select('*').eq('agent_id', agent_id).execute()
        workflows = workflows_result.data if workflows_result.data else []
        
        version_result = await client.table('agent_versions').select('config').eq('version_id', current_version_id).single().execute()
        if not version_result.data:
            logger.warning(f"Version {current_version_id} not found")
            return
        
        config = version_result.data.get('config', {})
        
        config['workflows'] = workflows
        
        await client.table('agent_versions').update({'config': config}).eq('version_id', current_version_id).execute()
        
        logger.debug(f"Synced {len(workflows)} workflows to version config for agent {agent_id}")
        
    except Exception as e:
        logger.error(f"Failed to sync workflows to version config: {e}")


async def sync_triggers_to_version_config(agent_id: str):
    try:
        client = await db.client
        
        agent_result = await client.table('agents').select('current_version_id').eq('agent_id', agent_id).single().execute()
        if not agent_result.data or not agent_result.data.get('current_version_id'):
            logger.warning(f"No current version found for agent {agent_id}")
            return
        
        current_version_id = agent_result.data['current_version_id']
        
        triggers_result = await client.table('agent_triggers').select('*').eq('agent_id', agent_id).execute()
        triggers = []
        if triggers_result.data:
            import json
            for trigger in triggers_result.data:
                trigger_copy = trigger.copy()
                if 'config' in trigger_copy and isinstance(trigger_copy['config'], str):
                    try:
                        trigger_copy['config'] = json.loads(trigger_copy['config'])
                    except json.JSONDecodeError:
                        logger.warning(f"Failed to parse trigger config for {trigger_copy.get('trigger_id')}")
                        trigger_copy['config'] = {}
                triggers.append(trigger_copy)
        
        version_result = await client.table('agent_versions').select('config').eq('version_id', current_version_id).single().execute()
        if not version_result.data:
            logger.warning(f"Version {current_version_id} not found")
            return
        
        config = version_result.data.get('config', {})
        
        config['triggers'] = triggers
        
        await client.table('agent_versions').update({'config': config}).eq('version_id', current_version_id).execute()
        
        logger.debug(f"Synced {len(triggers)} triggers to version config for agent {agent_id}")
        
    except Exception as e:
        logger.error(f"Failed to sync triggers to version config: {e}")


@router.get("/providers")
async def get_providers():
    
    try:
        provider_service = get_provider_service(db)
        providers = await provider_service.get_available_providers()
        
        return [ProviderResponse(**provider) for provider in providers]
        
    except Exception as e:
        logger.error(f"Error getting providers: {e}")
        raise HTTPException(status_code=500, detail="Internal server error")

@router.get("/agents/{agent_id}/triggers", response_model=List[TriggerResponse])
async def get_agent_triggers(
    agent_id: str,
    user_id: str = Depends(get_current_user_id_from_jwt)
):
    
    await verify_agent_access(agent_id, user_id)
    
    try:
        trigger_service = get_trigger_service(db)
        triggers = await trigger_service.get_agent_triggers(agent_id)
        
        base_url = os.getenv("WEBHOOK_BASE_URL", "http://localhost:8000")
        
        responses = []
        for trigger in triggers:
            webhook_url = f"{base_url}/api/triggers/{trigger.trigger_id}/webhook"
            
            responses.append(TriggerResponse(
                trigger_id=trigger.trigger_id,
                agent_id=trigger.agent_id,
                trigger_type=trigger.trigger_type.value,
                provider_id=trigger.provider_id,
                name=trigger.name,
                description=trigger.description,
                is_active=trigger.is_active,
                webhook_url=webhook_url,
                created_at=trigger.created_at.isoformat(),
                updated_at=trigger.updated_at.isoformat(),
                config=trigger.config
            ))
        
        return responses
        
    except Exception as e:
        logger.error(f"Error getting agent triggers: {e}")
        raise HTTPException(status_code=500, detail="Internal server error")


@router.get("/all", response_model=List[Dict[str, Any]])
async def get_all_user_triggers(
    user_id: str = Depends(get_current_user_id_from_jwt)
):
<<<<<<< HEAD
=======
    
>>>>>>> 764ab6bb
    try:
        client = await db.client
        
        agents_result = await client.table('agents').select(
            'agent_id, name, description, current_version_id, icon_name, icon_color, icon_background, profile_image_url'
        ).eq('account_id', user_id).execute()
        
        if not agents_result.data:
            return []
        
        agent_info = {}
        for agent in agents_result.data:
            agent_name = agent.get('name', 'Untitled Agent')
            agent_description = agent.get('description', '')
            
            agent_info[agent['agent_id']] = {
                'agent_name': agent_name,
                'agent_description': agent_description,
                'icon_name': agent.get('icon_name'),
                'icon_color': agent.get('icon_color'),
                'icon_background': agent.get('icon_background'),
                'profile_image_url': agent.get('profile_image_url')
            }
        
        agent_ids = [agent['agent_id'] for agent in agents_result.data]
        triggers_result = await client.table('agent_triggers').select('*').in_('agent_id', agent_ids).execute()
        
        if not triggers_result.data:
            return []
        
        base_url = os.getenv("WEBHOOK_BASE_URL", "http://localhost:8000")
        
        responses = []
        for trigger in triggers_result.data:
            agent_id = trigger['agent_id']
            webhook_url = f"{base_url}/api/triggers/{trigger['trigger_id']}/webhook"

            config = trigger.get('config', {})
            if isinstance(config, str):
                try:
                    import json
                    config = json.loads(config)
                except json.JSONDecodeError:
                    config = {}
            
            response_data = {
                'trigger_id': trigger['trigger_id'],
                'agent_id': agent_id,
                'trigger_type': trigger['trigger_type'],
                'provider_id': trigger.get('provider_id', ''),
                'name': trigger['name'],
                'description': trigger.get('description'),
                'is_active': trigger.get('is_active', False),
                'webhook_url': webhook_url,
                'created_at': trigger['created_at'],
                'updated_at': trigger['updated_at'],
                'config': config,
                'agent_name': agent_info.get(agent_id, {}).get('agent_name', 'Untitled Agent'),
                'agent_description': agent_info.get(agent_id, {}).get('agent_description', ''),
                'icon_name': agent_info.get(agent_id, {}).get('icon_name'),
                'icon_color': agent_info.get(agent_id, {}).get('icon_color'),
                'icon_background': agent_info.get(agent_id, {}).get('icon_background'),
                'profile_image_url': agent_info.get(agent_id, {}).get('profile_image_url')
            }
            
            responses.append(response_data)
        responses.sort(key=lambda x: x['updated_at'], reverse=True)
        
        return responses
        
    except Exception as e:
        logger.error(f"Error getting all user triggers: {e}")
        raise HTTPException(status_code=500, detail="Internal server error")


@router.get("/agents/{agent_id}/upcoming-runs", response_model=UpcomingRunsResponse)
async def get_agent_upcoming_runs(
    agent_id: str,
    limit: int = Query(10, ge=1, le=50),
    user_id: str = Depends(get_current_user_id_from_jwt)
):
    """Get upcoming scheduled runs for agent triggers"""
    
    await verify_agent_access(agent_id, user_id)
    
    try:
        trigger_service = get_trigger_service(db)
        triggers = await trigger_service.get_agent_triggers(agent_id)
        
        # Filter for active schedule triggers
        schedule_triggers = [
            trigger for trigger in triggers 
            if trigger.is_active and trigger.trigger_type == TriggerType.SCHEDULE
        ]
        
        upcoming_runs = []
        for trigger in schedule_triggers:
            config = trigger.config
            cron_expression = config.get('cron_expression')
            user_timezone = config.get('timezone', 'UTC')
            
            if not cron_expression:
                continue
                
            try:
                next_run = get_next_run_time(cron_expression, user_timezone)
                if not next_run:
                    continue
                
                import pytz
                local_tz = pytz.timezone(user_timezone)
                next_run_local = next_run.astimezone(local_tz)
                
                human_readable = get_human_readable_schedule(cron_expression, user_timezone)
                
                upcoming_runs.append(UpcomingRun(
                    trigger_id=trigger.trigger_id,
                    trigger_name=trigger.name,
                    trigger_type=trigger.trigger_type.value,
                    next_run_time=next_run.isoformat(),
                    next_run_time_local=next_run_local.isoformat(),
                    timezone=user_timezone,
                    cron_expression=cron_expression,
                    execution_type=config.get('execution_type', 'agent'),
                    agent_prompt=config.get('agent_prompt'),
                    workflow_id=config.get('workflow_id'),
                    is_active=trigger.is_active,
                    human_readable=human_readable
                ))
                
            except Exception as e:
                logger.warning(f"Error calculating next run for trigger {trigger.trigger_id}: {e}")
                continue
        
        upcoming_runs.sort(key=lambda x: x.next_run_time)
        upcoming_runs = upcoming_runs[:limit]
        
        return UpcomingRunsResponse(
            upcoming_runs=upcoming_runs,
            total_count=len(upcoming_runs)
        )
        
    except Exception as e:
        logger.error(f"Error getting upcoming runs: {e}")
        raise HTTPException(status_code=500, detail="Internal server error")


@router.post("/agents/{agent_id}/triggers", response_model=TriggerResponse)
async def create_agent_trigger(
    agent_id: str,
    request: TriggerCreateRequest,
    user_id: str = Depends(get_current_user_id_from_jwt)
):
    """Create a new trigger for an agent"""
        
    await verify_agent_access(agent_id, user_id)
    
    try:
        trigger_service = get_trigger_service(db)
        
        trigger = await trigger_service.create_trigger(
            agent_id=agent_id,
            provider_id=request.provider_id,
            name=request.name,
            config=request.config,
            description=request.description
        )
        
        # Sync triggers to version config after creation
        await sync_triggers_to_version_config(agent_id)
        
        base_url = os.getenv("WEBHOOK_BASE_URL", "http://localhost:8000")
        webhook_url = f"{base_url}/api/triggers/{trigger.trigger_id}/webhook"
        
        return TriggerResponse(
            trigger_id=trigger.trigger_id,
            agent_id=trigger.agent_id,
            trigger_type=trigger.trigger_type.value,
            provider_id=trigger.provider_id,
            name=trigger.name,
            description=trigger.description,
            is_active=trigger.is_active,
            webhook_url=webhook_url,
            created_at=trigger.created_at.isoformat(),
            updated_at=trigger.updated_at.isoformat(),
            config=trigger.config
        )
        
    except ValueError as e:
        raise HTTPException(status_code=400, detail=str(e))
    except Exception as e:
        logger.error(f"Error creating trigger: {e}")
        raise HTTPException(status_code=500, detail="Internal server error")


@router.get("/{trigger_id}", response_model=TriggerResponse)
async def get_trigger(
    trigger_id: str,
    user_id: str = Depends(get_current_user_id_from_jwt)
):
    """Get a trigger by ID"""
    
    try:
        trigger_service = get_trigger_service(db)
        trigger = await trigger_service.get_trigger(trigger_id)
        
        if not trigger:
            raise HTTPException(status_code=404, detail="Trigger not found")
        
        await verify_agent_access(trigger.agent_id, user_id)
        
        base_url = os.getenv("WEBHOOK_BASE_URL", "http://localhost:8000")
        webhook_url = f"{base_url}/api/triggers/{trigger_id}/webhook"
        
        return TriggerResponse(
            trigger_id=trigger.trigger_id,
            agent_id=trigger.agent_id,
            trigger_type=trigger.trigger_type.value,
            provider_id=trigger.provider_id,
            name=trigger.name,
            description=trigger.description,
            is_active=trigger.is_active,
            webhook_url=webhook_url,
            created_at=trigger.created_at.isoformat(),
            updated_at=trigger.updated_at.isoformat(),
            config=trigger.config
        )
        
    except Exception as e:
        logger.error(f"Error getting trigger: {e}")
        raise HTTPException(status_code=500, detail="Internal server error")


@router.put("/{trigger_id}", response_model=TriggerResponse)
async def update_trigger(
    trigger_id: str,
    request: TriggerUpdateRequest,
    user_id: str = Depends(get_current_user_id_from_jwt)
):
    """Update a trigger"""
    
    try:
        trigger_service = get_trigger_service(db)
        
        trigger = await trigger_service.get_trigger(trigger_id)
        if not trigger:
            raise HTTPException(status_code=404, detail="Trigger not found")

        await verify_agent_access(trigger.agent_id, user_id)
        
        updated_trigger = await trigger_service.update_trigger(
            trigger_id=trigger_id,
            config=request.config,
            name=request.name,
            description=request.description,
            is_active=request.is_active
        )
        
        # Sync triggers to version config after update
        await sync_triggers_to_version_config(updated_trigger.agent_id)
        
        base_url = os.getenv("WEBHOOK_BASE_URL", "http://localhost:8000")
        webhook_url = f"{base_url}/api/triggers/{trigger_id}/webhook"

        return TriggerResponse(
            trigger_id=updated_trigger.trigger_id,
            agent_id=updated_trigger.agent_id,
            trigger_type=updated_trigger.trigger_type.value,
            provider_id=updated_trigger.provider_id,
            name=updated_trigger.name,
            description=updated_trigger.description,
            is_active=updated_trigger.is_active,
            webhook_url=webhook_url,
            created_at=updated_trigger.created_at.isoformat(),
            updated_at=updated_trigger.updated_at.isoformat(),
            config=updated_trigger.config
        )
        
    except ValueError as e:
        raise HTTPException(status_code=400, detail=str(e))
    except Exception as e:
        logger.error(f"Error updating trigger: {e}")
        raise HTTPException(status_code=500, detail="Internal server error")


@router.delete("/{trigger_id}")
async def delete_trigger(
    trigger_id: str,
    user_id: str = Depends(get_current_user_id_from_jwt)
):
    """Delete a trigger"""
    
    try:
        trigger_service = get_trigger_service(db)
        trigger = await trigger_service.get_trigger(trigger_id)
        if not trigger:
            raise HTTPException(status_code=404, detail="Trigger not found")

        await verify_agent_access(trigger.agent_id, user_id)
        
        # Store agent_id before deletion
        agent_id = trigger.agent_id
        
        success = await trigger_service.delete_trigger(trigger_id)
        if not success:
            raise HTTPException(status_code=404, detail="Trigger not found")
        
        # Sync triggers to version config after deletion
        await sync_triggers_to_version_config(agent_id)
        
        return {"message": "Trigger deleted successfully"}
        
    except Exception as e:
        logger.error(f"Error deleting trigger: {e}")
        raise HTTPException(status_code=500, detail="Internal server error")


@router.post("/{trigger_id}/webhook")
async def trigger_webhook(
    trigger_id: str,
    request: Request
):
    """Handle incoming webhook for a trigger"""
    
    try:
        # Simple header-based auth using a shared secret
        # Configure the secret via environment variable: TRIGGER_WEBHOOK_SECRET
        secret = os.getenv("TRIGGER_WEBHOOK_SECRET")
        if not secret:
            logger.error("TRIGGER_WEBHOOK_SECRET is not configured")
            raise HTTPException(status_code=500, detail="Webhook secret not configured")

        incoming_secret = request.headers.get("x-trigger-secret", "")
        if not hmac.compare_digest(incoming_secret, secret):
            logger.warning(f"Invalid webhook secret for trigger {trigger_id}")
            raise HTTPException(status_code=401, detail="Unauthorized")

        # Get raw data from request
        raw_data = {}
        try:
            raw_data = await request.json()
        except:
            pass
        
        # Process trigger event
        trigger_service = get_trigger_service(db)
        result = await trigger_service.process_trigger_event(trigger_id, raw_data)
        
        if not result.success:
            return JSONResponse(
                status_code=400,
                content={"success": False, "error": result.error_message}
            )
        
        # Execute if needed
        if result.should_execute_agent or result.should_execute_workflow:
            trigger = await trigger_service.get_trigger(trigger_id)
            if trigger:
                logger.debug(f"Executing agent {trigger.agent_id} for trigger {trigger_id}")
                
                from .trigger_service import TriggerEvent
                event = TriggerEvent(
                    trigger_id=trigger_id,
                    agent_id=trigger.agent_id,
                    trigger_type=trigger.trigger_type,
                    raw_data=raw_data
                )
                
                execution_service = get_execution_service(db)
                execution_result = await execution_service.execute_trigger_result(
                    agent_id=trigger.agent_id,
                    trigger_result=result,
                    trigger_event=event
                )
                
                logger.debug(f"Agent execution result: {execution_result}")
                
                return JSONResponse(content={
                    "success": True,
                    "message": "Trigger processed and agent execution started",
                    "execution": execution_result,
                    "trigger_result": {
                        "should_execute_agent": result.should_execute_agent,
                        "should_execute_workflow": result.should_execute_workflow,
                        "agent_prompt": result.agent_prompt
                    }
                })
            else:
                logger.warning(f"Trigger {trigger_id} not found for execution")
        
        logger.debug(f"Webhook processed but no execution needed")
        return JSONResponse(content={
            "success": True,
            "message": "Trigger processed successfully (no execution needed)",
            "trigger_result": {
                "should_execute_agent": result.should_execute_agent,
                "should_execute_workflow": result.should_execute_workflow
            }
        })
        
    except Exception as e:
        logger.error(f"Error processing webhook trigger: {e}")
        return JSONResponse(
            status_code=500,
            content={"success": False, "error": "Internal server error"}
        )


# ===== WORKFLOW ENDPOINTS =====

def convert_steps_to_json(steps: List[WorkflowStepRequest]) -> List[Dict[str, Any]]:
    """Convert workflow steps to JSON format"""
    if not steps:
        return []
    
    result = []
    for step in steps:
        step_dict = {
            'name': step.name,
            'description': step.description,
            'type': step.type or 'instruction',
            'config': step.config,
            'conditions': step.conditions,
            'order': step.order
        }
        
        # CRITICAL: Preserve ID and parentConditionalId if they exist
        if hasattr(step, 'id') and step.id:
            step_dict['id'] = step.id
        if hasattr(step, 'parentConditionalId') and step.parentConditionalId:
            step_dict['parentConditionalId'] = step.parentConditionalId
            
        if step.children:
            step_dict['children'] = convert_steps_to_json(step.children)
        result.append(step_dict)
    return result


@workflows_router.get("/agents/{agent_id}/workflows")
async def get_agent_workflows(
    agent_id: str,
    user_id: str = Depends(get_current_user_id_from_jwt)
):
    """Get workflows for an agent"""
    await verify_agent_access(agent_id, user_id)
    
    client = await db.client
    result = await client.table('agent_workflows').select('*').eq('agent_id', agent_id).order('created_at', desc=True).execute()
    
    return result.data


@workflows_router.post("/agents/{agent_id}/workflows")
async def create_agent_workflow(
    agent_id: str,
    workflow_data: WorkflowCreateRequest,
    user_id: str = Depends(get_current_user_id_from_jwt)
):
    """Create a new workflow for an agent"""
    await verify_agent_access(agent_id, user_id)
    
    try:
        client = await db.client
        steps_json = convert_steps_to_json(workflow_data.steps)
        
        result = await client.table('agent_workflows').insert({
            'agent_id': agent_id,
            'name': workflow_data.name,
            'description': workflow_data.description,
            'trigger_phrase': workflow_data.trigger_phrase,
            'is_default': workflow_data.is_default,
            'status': 'draft',
            'steps': steps_json
        }).execute()
        
        # Sync workflows to version config after creation
        await sync_workflows_to_version_config(agent_id)
        
        return result.data[0]
        
    except Exception as e:
        logger.error(f"Error creating workflow: {e}")
        raise HTTPException(status_code=400, detail=f"Failed to create workflow: {str(e)}")


@workflows_router.put("/agents/{agent_id}/workflows/{workflow_id}")
async def update_agent_workflow(
    agent_id: str,
    workflow_id: str,
    workflow_data: WorkflowUpdateRequest,
    user_id: str = Depends(get_current_user_id_from_jwt)
):
    """Update a workflow"""
    await verify_agent_access(agent_id, user_id)
    
    client = await db.client
    
    # Verify workflow exists
    workflow_result = await client.table('agent_workflows').select('*').eq('id', workflow_id).eq('agent_id', agent_id).execute()
    if not workflow_result.data:
        raise HTTPException(status_code=404, detail="Workflow not found")
    
    # Build update data
    update_data = {}
    if workflow_data.name is not None:
        update_data['name'] = workflow_data.name
    if workflow_data.description is not None:
        update_data['description'] = workflow_data.description
    if workflow_data.trigger_phrase is not None:
        update_data['trigger_phrase'] = workflow_data.trigger_phrase
    if workflow_data.is_default is not None:
        update_data['is_default'] = workflow_data.is_default
    if workflow_data.status is not None:
        update_data['status'] = workflow_data.status
    if workflow_data.steps is not None:
        update_data['steps'] = convert_steps_to_json(workflow_data.steps)
    
    if update_data:
        await client.table('agent_workflows').update(update_data).eq('id', workflow_id).execute()
    
    # Sync workflows to version config after update
    await sync_workflows_to_version_config(agent_id)

    # Return updated workflow
    updated_result = await client.table('agent_workflows').select('*').eq('id', workflow_id).execute()
    return updated_result.data[0]


@workflows_router.delete("/agents/{agent_id}/workflows/{workflow_id}")
async def delete_agent_workflow(
    agent_id: str,
    workflow_id: str,
    user_id: str = Depends(get_current_user_id_from_jwt)
):
    await verify_agent_access(agent_id, user_id)
    
    client = await db.client
    
    workflow_result = await client.table('agent_workflows').select('*').eq('id', workflow_id).eq('agent_id', agent_id).execute()
    if not workflow_result.data:
        raise HTTPException(status_code=404, detail="Workflow not found")
    
    await client.table('agent_workflows').delete().eq('id', workflow_id).execute()
    
    await sync_workflows_to_version_config(agent_id)
    
    return {"message": "Workflow deleted successfully"}


@workflows_router.post("/agents/{agent_id}/workflows/{workflow_id}/execute")
async def execute_agent_workflow(
    agent_id: str,
    workflow_id: str,
    execution_data: WorkflowExecuteRequest,
    user_id: str = Depends(get_current_user_id_from_jwt)
):
    print("DEBUG: Executing workflow", workflow_id, "for agent", agent_id)
    await verify_agent_access(agent_id, user_id)
    
    client = await db.client
    
    workflow_result = await client.table('agent_workflows').select('*').eq('id', workflow_id).eq('agent_id', agent_id).execute()
    if not workflow_result.data:
        raise HTTPException(status_code=404, detail="Workflow not found")
    
    workflow = workflow_result.data[0]
    if workflow['status'] != 'active':
        raise HTTPException(status_code=400, detail="Workflow is not active")
    
    agent_result = await client.table('agents').select('account_id, name').eq('agent_id', agent_id).execute()
    if not agent_result.data:
        raise HTTPException(status_code=404, detail="Agent not found")
    
    account_id = agent_result.data[0]['account_id']
    
    from agent.versioning.version_service import get_version_service
    version_service = await get_version_service()
    active_version = await version_service.get_active_version(agent_id, "system")

    if active_version and active_version.model:
        model_name = active_version.model
    else:
        from models import model_manager
        model_name = await model_manager.get_default_model_for_user(client, account_id)
        print("DEBUG: Using tier-based default model:", model_name)
    
    can_use, model_message, allowed_models = await can_use_model(client, account_id, model_name)
    if not can_use:
        raise HTTPException(status_code=403, detail={"message": model_message, "allowed_models": allowed_models})

    can_run, message, subscription = await check_billing_status(client, account_id)
    if not can_run:
        raise HTTPException(status_code=402, detail={"message": message, "subscription": subscription})
    
    from .trigger_service import TriggerResult, TriggerEvent, TriggerType
    
    trigger_result = TriggerResult(
        success=True,
        should_execute_workflow=True,
        workflow_id=workflow_id,
        workflow_input=execution_data.input_data or {},
        execution_variables={
            'triggered_by': 'manual',
            'execution_timestamp': datetime.now(timezone.utc).isoformat(),
            'user_id': user_id,
            'execution_source': 'workflow_api',
            'model_name': model_name  # Use the model from agent version config
        }
    )
    
    trigger_event = TriggerEvent(
        trigger_id=f"manual_{workflow_id}_{uuid.uuid4()}",
        agent_id=agent_id,
        trigger_type=TriggerType.WEBHOOK,
        raw_data=execution_data.input_data or {}
    )
    
    execution_service = get_execution_service(db)
    execution_result = await execution_service.execute_trigger_result(
        agent_id=agent_id,
        trigger_result=trigger_result,
        trigger_event=trigger_event
    )
    
    if execution_result["success"]:
        logger.debug(f"Manual workflow execution started: {execution_result}")
        return {
            "thread_id": execution_result.get("thread_id"),
            "agent_run_id": execution_result.get("agent_run_id"),
            "status": "running",
            "message": f"Workflow '{workflow['name']}' execution started"
        }
    else:
        logger.error(f"Manual workflow execution failed: {execution_result}")
        raise HTTPException(
            status_code=500,
            detail={
                "error": "Failed to start workflow execution",
                "details": execution_result.get("error", "Unknown error")
            }
        )


router.include_router(workflows_router)<|MERGE_RESOLUTION|>--- conflicted
+++ resolved
@@ -268,10 +268,6 @@
 async def get_all_user_triggers(
     user_id: str = Depends(get_current_user_id_from_jwt)
 ):
-<<<<<<< HEAD
-=======
-    
->>>>>>> 764ab6bb
     try:
         client = await db.client
         
